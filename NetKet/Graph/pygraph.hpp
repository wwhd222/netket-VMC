--- conflicted
+++ resolved
@@ -111,28 +111,6 @@
         std::declval<std::vector<AbstractGraph::Edge>>())) {
   using std::begin;
   using std::end;
-<<<<<<< HEAD
-=======
-  // Length of some iterables is known in advance, without going through all
-  // the elements. We can use this hint to preallocate the edge vector.
-  auto const length_hint = [](py::iterable ys) -> std::size_t {
-    auto iterator = ys.attr("__iter__")();
-    if (py::hasattr(iterator, "__length_hint__")) {
-      auto const n = iterator.attr("__length_hint__")().cast<long>();
-      assert(n >= 0 && "Bug in Python/pybind11??");
-      return static_cast<std::size_t>(n);
-    }
-    return 0;
-  };
-  // Correctly orders site indices and constructs an edge.
-  // TODO(twesterhout): Should we throw when `x == y`? I.e. edge from a node to
-  // itself is a questionable concept.
-  auto const make_edge = [](int const x,
-                            int const y) noexcept->AbstractGraph::Edge {
-    using Edge = AbstractGraph::Edge;
-    return (x < y) ? Edge{x, y} : Edge{y, x};
-  };
->>>>>>> 3ecb7b76
 
   auto first = begin(xs);
   auto const last = end(xs);
@@ -181,7 +159,6 @@
   py::class_<AbstractGraph>(subm, "Graph") ADDGRAPHMETHODS(AbstractGraph);
 
   py::class_<Hypercube, AbstractGraph>(subm, "Hypercube")
-<<<<<<< HEAD
       .def(py::init<int, int, bool>(), py::arg("length"), py::arg("ndim") = 1,
            py::arg("pbc") = true)
       .def(py::init([](int const length, py::iterable xs) {
@@ -210,19 +187,6 @@
       .def("adjacency_list", &Hypercube::AdjacencyList)
       .def_property_readonly("is_bipartite", &Hypercube::IsBipartite)
       .def_property_readonly("is_connected", &Hypercube::IsConnected);
-=======
-      .def(py::init<int, int, bool, std::vector<std::vector<int>>>(),
-           py::arg("L"), py::arg("ndim"), py::arg("pbc") = true,
-           py::arg("edgecolors") = std::vector<std::vector<int>>())
-      .def("Nsites", &Hypercube::Nsites)
-      .def("AdjacencyList", &Hypercube::AdjacencyList)
-      .def("SymmetryTable", &Hypercube::SymmetryTable)
-      .def("EdgeColors", &Hypercube::EdgeColors)
-      .def("IsBipartite", &Hypercube::IsBipartite)
-      .def("IsConnected", &Hypercube::IsConnected)
-      .def("Distances", &Hypercube::Distances)
-      .def("AllDistances", &Hypercube::AllDistances) ADDGRAPHMETHODS(Hypercube);
->>>>>>> 3ecb7b76
 
   py::class_<CustomGraph, AbstractGraph>(subm, "CustomGraph")
 #if 0  // TODO(twesterhout): Remove completely
