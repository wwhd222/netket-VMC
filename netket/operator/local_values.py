from .._C_netket.operator import (
    _der_local_values_kernel,
    _der_local_values_notcentered_kernel,
    LocalLiouvillian
)

<<<<<<< HEAD
from .._C_netket.operator import _local_values_kernel as _c_local_values_kernel

import numpy as _np
from numba import jit
=======

import numpy as _np
from numba import jit


from .._C_netket.machine import DensityMatrix


@jit(nopython=True)
def _local_values_kernel(log_vals, log_val_primes, mels, sections, out):
    low_range = 0
    for i, s in enumerate(sections):
        out[i] = (mels[low_range:s] *
                  _np.exp(log_val_primes[low_range:s] - log_vals[i])).sum()
        low_range = s
>>>>>>> 59f9d282


from .._C_netket.machine import DensityMatrix

<<<<<<< HEAD

def Ising(hilbert, h, J=1.0):
    """
    Constructs a new ``Ising`` given a hilbert space, a transverse field,
    and (if specified) a coupling constant.

    Args:
        hilbert: Hilbert space the operator acts on.
        h: The strength of the transverse field.
        J: The strength of the coupling. Default is 1.0.

    Examples:
        Constructs an ``Ising`` operator for a 1D system.

        >>> import netket as nk
        >>> g = nk.graph.Hypercube(length=20, n_dim=1, pbc=True)
        >>> hi = nk.hilbert.Spin(s=0.5, graph=g)
        >>> op = nk.operator.Ising(h=1.321, hilbert=hi, J=0.5)
        >>> print(op.hilbert.size)
        20
    """
    sigma_x = _np.array([[0, 1], [1, 0]])
    sz_sz = _np.array([[1, 0, 0, 0], [0, -1, 0, 0],
                       [0, 0, -1, 0], [0, 0, 0, 1]])
    return GraphOperator(hilbert, siteops=[-h * sigma_x], bondops=[J * sz_sz])


def Heisenberg(hilbert, J=1, sign_rule=None):
    """
    Constructs a new ``Heisenberg`` given a hilbert space.

    Args:
        hilbert: Hilbert space the operator acts on.
        J: The strength of the coupling. Default is 1.
        sign_rule: If enabled, Marshal's sign rule will be used. On a bipartite
                   lattice, this corresponds to a basis change flipping the Sz direction
                   at every odd site of the lattice. For non-bipartite lattices, the
                   sign rule cannot be applied. Defaults to True if the lattice is
                   bipartite, False otherwise.

    Examples:
     Constructs a ``Heisenberg`` operator for a 1D system.

        >>> import netket as nk
        >>> g = nk.graph.Hypercube(length=20, n_dim=1, pbc=True)
        >>> hi = nk.hilbert.Spin(s=0.5, total_sz=0, graph=g)
        >>> op = nk.operator.Heisenberg(hilbert=hi)
        >>> print(op.hilbert.size)
        20
    """
    if sign_rule is None:
        sign_rule = hilbert.graph.is_bipartite

    sz_sz = _np.array([[1, 0, 0, 0], [0, -1, 0, 0],
                       [0, 0, -1, 0], [0, 0, 0, 1]])
    exchange = _np.array(
        [[0, 0, 0, 0], [0, 0, 2, 0], [0, 2, 0, 0], [0, 0, 0, 0]])
    if sign_rule:
        if not hilbert.graph.is_bipartite:
            raise ValueError(
                "sign_rule=True specified for a non-bipartite lattice")
        heis_term = sz_sz - exchange
    else:
        heis_term = sz_sz + exchange
    return GraphOperator(hilbert, bondops=[J * heis_term])


@jit(nopython=True)
def _local_values_kernel(log_vals, log_val_primes, mels, sections, out):
    low_range = 0
    for i, s in enumerate(sections):
        out[i] = (mels[low_range:s] *
                  _np.exp(log_val_primes[low_range:s] - log_vals[i])).sum()
        low_range = s


def _local_values_impl(op, machine, v, log_vals, out):

    sections = _np.empty(v.shape[0], dtype=_np.int32)
    v_primes, mels = op.get_conn_flattened(v, sections)

    log_val_primes = machine.log_val(v_primes)

    _local_values_kernel(log_vals, log_val_primes, mels, sections, out)
=======
    sections = _np.empty(v.shape[0], dtype=_np.int32)
    v_primes, mels = op.get_conn_flattened(v, sections)

    log_val_primes = machine.log_val(v_primes)

    _local_values_kernel(log_vals, log_val_primes, mels, sections, out)

>>>>>>> 59f9d282

@jit(nopython=True)
def _op_op_unpack_kernel(v, sections, vold):

    low_range = 0
    for i, s in enumerate(sections):
        vold[low_range:s] = v[i]
        low_range = s

    return vold

<<<<<<< HEAD
    vold = [_np.tile(vi, (vprime.shape[0], 1))
            for (vi, vprime) in zip(v, vprimes)]

    log_val_primes = [machine.log_val(vprime, v)
                      for (vprime, v) in zip(vprimes, vold)]

    _c_local_values_kernel(log_vals, log_val_primes, mels, out)
=======

def _local_values_op_op_impl(op, machine, v, log_vals, out):

    sections = _np.empty(v.shape[0], dtype=_np.int32)
    v_primes, mels = op.get_conn_flattened(v, sections)

    vold = _np.empty((sections[-1], v.shape[1]))
    _op_op_unpack_kernel(v, sections, vold)

    log_val_primes = machine.log_val(v_primes, vold)

    _local_values_kernel(log_vals, log_val_primes, mels, sections, out)
>>>>>>> 59f9d282


def local_values(op, machine, v, log_vals=None, out=None):
    """
    Computes local values of the operator `op` for all `samples`.

    The local value is defined as
    .. math:: O_{\mathrm{loc}}(x) = \langle x | O | \Psi \rangle / \langle x | \Psi \rangle


            Args:
                op: Hermitian operator.
                v: A numpy array or matrix containing either a single
                    :math:`V = v` or a batch of visible
                    configurations :math:`V = v_1,\dots v_M`.
                    In the latter case, each row of the matrix corresponds to a
                    visible configuration.
                machine: Wavefunction :math:`\Psi`.
                log_vals: A scalar/numpy array containing the value(s) :math:`\Psi(V)`.
                    If not given, it is computed from scratch.
                    Defaults to None.
                out: A scalar or a numpy array of local values of the operator.
                    If not given, it is allocated from scratch and then returned.
                    Defaults to None.

            Returns:
                If samples is given in batches, a numpy array of local values
                of the operator, otherwise a scalar.
    """

    # True when this is the local_value of a densitymatrix times an operator (observable)
    is_op_times_op = isinstance(machine, DensityMatrix) and not isinstance(
        op, LocalLiouvillian
    )

    if log_vals is None:
        if not is_op_times_op:
            log_vals = machine.log_val(v)
        else:
            log_vals = machine.log_val(v, v)

    if not is_op_times_op:
        _impl = _local_values_impl
    else:
        _impl = _local_values_op_op_impl

    if v.ndim == 3:
        assert (
            v.shape[2] == op.hilbert.size
        ), "samples has wrong shape: {}; expected (?, {})".format(
            v.shape, op.hilbert.size
        )

        if out is None:
            out = _np.empty(v.shape[0] * v.shape[1], dtype=_np.complex128)

        _impl(
            op,
            machine,
            v.reshape(-1, op.hilbert.size),
            log_vals.reshape(-1),
            out.reshape(-1),
        )

        return out.reshape(v.shape[0:-1])
    elif v.ndim == 2:
        assert (
            v.shape[1] == op.hilbert.size
        ), "samples has wrong shape: {}; expected (?, {})".format(
            v.shape, op.hilbert.size
        )

        if out is None:
            out = _np.empty(v.shape[0], dtype=_np.complex128)

        _impl(op, machine, v, log_vals, out)

        return out
    elif v.ndim == 1:
        assert v.size == op.hilbert.size, "v has wrong size: {}; expected {}".format(
            v.shape, op.hilbert.size
        )
        if out is None:
            out = _np.empty(1, dtype=_np.complex128)
        else:
            out = _np.atleast_1d(out)

        log_vals = _np.atleast_1d(log_vals)

        _impl(op, machine, v.reshape(1, -1), log_vals.reshape(1, -1), out)
        return out[0]
    raise ValueError(
        "v has wrong dimension: {}; expected either 1, 2 or 3".format(v.ndim)
    )


def _der_local_values_impl(op, machine, v, log_vals, der_log_vals, out):

    vprimes, mels = op.get_conn(v)

    log_val_primes = [machine.log_val(vprime) for vprime in vprimes]

    der_log_primes = [machine.der_log(vprime) for vprime in vprimes]

    _der_local_values_kernel(
        log_vals, log_val_primes, mels, der_log_vals, der_log_primes, out
    )

    # for k, sample in enumerate(v):
    #
    #     lvd = machine.log_val(vprimes[k])
    #
    #     dld = machine.der_log(vprimes[k])
    #
    #     out[k,:] = (((mels[k] * _np.exp(lvd - log_vals[k])) * (dld - der_log_val[k,:])).sum(axis=0)


# TODO: numba or cython to improve performance of this kernel
def der_local_values_notcentered_kernel(log_vals, log_val_p, mels, der_log_p, out):
    for k in range(len(mels)):
        out[k, :] = ((mels[k] * _np.exp(log_val_p[k] - log_vals[k]))[:, _np.newaxis]
                     * der_log_p[k]).sum(axis=0)


def _der_local_values_notcentered_impl(op, machine, v, log_vals, out):

    vprimes, mels = op.get_conn(v)

    log_val_primes = [machine.log_val(vprime) for vprime in vprimes]

    der_log_primes = [machine.der_log(vprime) for vprime in vprimes]

    # Avoid using the C++ kernel because of a pybind11 problem. We are probably
    # copying list-of-numpy arrays when calling C++, which leads to a huge
    # performance degradation
    der_local_values_notcentered_kernel(
        log_vals, log_val_primes, mels, der_log_primes, out
    )


def der_local_values(
    op, machine, v, log_vals=None, der_log_vals=None, out=None, center_derivative=True
):
    """
    Computes the derivative of local values of the operator `op` for all `samples`.

    The local value is defined as
    .. math:: O_{\mathrm{loc}}(x) = \langle x | O | \Psi \rangle / \langle x | \Psi \rangle


            Args:
                op: Hermitian operator.
                v: A numpy array or matrix containing either a single
                    :math:`V = v` or a batch of visible
                    configurations :math:`V = v_1,\dots v_M`.
                    In the latter case, each row of the matrix corresponds to a
                    visible configuration.
                machine: Wavefunction :math:`\Psi`.
                log_vals: A scalar/numpy array containing the value(s) :math:`\Psi(V)`.
                    If not given, it is computed from scratch.
                    Defaults to None.
                der_log_vals: A numpy tensor containing the vector of log-derivative(s) :math:`O_i(V)`.
                    If not given, it is computed from scratch.
                    Defaults to None.
                out: A scalar or a numpy array of local values of the operator.
                    If not given, it is allocated from scratch and then returned.
                    Defaults to None.
                center_derivative: Whever to center the derivatives or not. In the formula above,
                    When this is true/false it is equivalent to setting :math:`\alpha=\{1 / 2\}`.
                    By default `center_derivative=True`, meaning that it returns the correct
                    derivative of the local values. False is mainly used when dealing with liouvillians.

            Returns:
                If samples is given in batches, a numpy ndarray of derivatives of local values
                of the operator, otherwise a 1D array.
    """
    if v.ndim == 3:
        assert (
            v.shape[2] == op.hilbert.size
        ), "samples has wrong shape: {}; expected (?, {})".format(
            v.shape, op.hilbert.size
        )

        if out is None:
            out = _np.empty(
                (v.shape[0] * v.shape[1], machine.n_par), dtype=_np.complex128
            )

        if log_vals is None:
            log_vals = machine.log_val(v)

        if der_log_vals is None and center_derivative is True:
            der_log_vals = machine.der_log(v)

        if center_derivative is True:
            _der_local_values_impl(
                op,
                machine,
                v.reshape(-1, op.hilbert.size),
                log_vals.reshape(-1),
                der_log_vals.reshape(-1, machine.n_par),
                out.reshape(-1, machine.n_par),
            )
        else:
            _der_local_values_notcentered_impl(
                op,
                machine,
                v.reshape(-1, op.hilbert.size),
                log_vals.reshape(-1),
                out.reshape(-1, machine.n_par),
            )

        return out.reshape(v.shape[0], v.shape[1], machine.n_par)
    elif v.ndim == 2:
        assert (
            v.shape[1] == op.hilbert.size
        ), "samples has wrong shape: {}; expected (?, {})".format(
            v.shape, op.hilbert.size
        )

        if out is None:
            out = _np.empty((v.shape[0], machine.n_par), dtype=_np.complex128)

        if log_vals is None:
            log_vals = machine.log_val(v)

        if der_log_vals is None and center_derivative is True:
            der_log_vals = machine.der_log(v)

        if center_derivative is True:
            _der_local_values_impl(op, machine, v, log_vals, der_log_vals, out)
        else:
            _der_local_values_notcentered_impl(op, machine, v, log_vals, out)

        return out
    elif v.ndim == 1:
        assert v.size == op.hilbert.size, "v has wrong size: {}; expected {}".format(
            v.shape, op.hilbert.size
        )
        if out is None:
            out = _np.empty((1, machine.n_par), dtype=_np.complex128)
        else:
            out = _np.atleast_2d(out)

        if log_vals is None:
            log_vals = machine.log_val(v)

        log_vals = _np.atleast_1d(log_vals)

        if der_log_vals is None and center_derivative is True:
            der_log_vals = machine.der_log(v)

        der_log_vals = _np.atleast_2d(der_log_vals)

        if center_derivative is True:
            _der_local_values_impl(
                op,
                machine,
                v.reshape(1, -1),
                log_vals.reshape(1, -1),
                der_log_vals,
                out,
            )
        else:
            _der_local_values_notcentered_impl(
                op, machine, v.reshape(1, -1), log_vals.reshape(1, -1), out
            )

        return out[0, :]
    raise ValueError(
        "v has wrong dimension: {}; expected either 1, 2 or 3".format(v.ndim)
    )<|MERGE_RESOLUTION|>--- conflicted
+++ resolved
@@ -4,12 +4,6 @@
     LocalLiouvillian
 )
 
-<<<<<<< HEAD
-from .._C_netket.operator import _local_values_kernel as _c_local_values_kernel
-
-import numpy as _np
-from numba import jit
-=======
 
 import numpy as _np
 from numba import jit
@@ -25,77 +19,6 @@
         out[i] = (mels[low_range:s] *
                   _np.exp(log_val_primes[low_range:s] - log_vals[i])).sum()
         low_range = s
->>>>>>> 59f9d282
-
-
-from .._C_netket.machine import DensityMatrix
-
-<<<<<<< HEAD
-
-def Ising(hilbert, h, J=1.0):
-    """
-    Constructs a new ``Ising`` given a hilbert space, a transverse field,
-    and (if specified) a coupling constant.
-
-    Args:
-        hilbert: Hilbert space the operator acts on.
-        h: The strength of the transverse field.
-        J: The strength of the coupling. Default is 1.0.
-
-    Examples:
-        Constructs an ``Ising`` operator for a 1D system.
-
-        >>> import netket as nk
-        >>> g = nk.graph.Hypercube(length=20, n_dim=1, pbc=True)
-        >>> hi = nk.hilbert.Spin(s=0.5, graph=g)
-        >>> op = nk.operator.Ising(h=1.321, hilbert=hi, J=0.5)
-        >>> print(op.hilbert.size)
-        20
-    """
-    sigma_x = _np.array([[0, 1], [1, 0]])
-    sz_sz = _np.array([[1, 0, 0, 0], [0, -1, 0, 0],
-                       [0, 0, -1, 0], [0, 0, 0, 1]])
-    return GraphOperator(hilbert, siteops=[-h * sigma_x], bondops=[J * sz_sz])
-
-
-def Heisenberg(hilbert, J=1, sign_rule=None):
-    """
-    Constructs a new ``Heisenberg`` given a hilbert space.
-
-    Args:
-        hilbert: Hilbert space the operator acts on.
-        J: The strength of the coupling. Default is 1.
-        sign_rule: If enabled, Marshal's sign rule will be used. On a bipartite
-                   lattice, this corresponds to a basis change flipping the Sz direction
-                   at every odd site of the lattice. For non-bipartite lattices, the
-                   sign rule cannot be applied. Defaults to True if the lattice is
-                   bipartite, False otherwise.
-
-    Examples:
-     Constructs a ``Heisenberg`` operator for a 1D system.
-
-        >>> import netket as nk
-        >>> g = nk.graph.Hypercube(length=20, n_dim=1, pbc=True)
-        >>> hi = nk.hilbert.Spin(s=0.5, total_sz=0, graph=g)
-        >>> op = nk.operator.Heisenberg(hilbert=hi)
-        >>> print(op.hilbert.size)
-        20
-    """
-    if sign_rule is None:
-        sign_rule = hilbert.graph.is_bipartite
-
-    sz_sz = _np.array([[1, 0, 0, 0], [0, -1, 0, 0],
-                       [0, 0, -1, 0], [0, 0, 0, 1]])
-    exchange = _np.array(
-        [[0, 0, 0, 0], [0, 0, 2, 0], [0, 2, 0, 0], [0, 0, 0, 0]])
-    if sign_rule:
-        if not hilbert.graph.is_bipartite:
-            raise ValueError(
-                "sign_rule=True specified for a non-bipartite lattice")
-        heis_term = sz_sz - exchange
-    else:
-        heis_term = sz_sz + exchange
-    return GraphOperator(hilbert, bondops=[J * heis_term])
 
 
 @jit(nopython=True)
@@ -115,15 +38,7 @@
     log_val_primes = machine.log_val(v_primes)
 
     _local_values_kernel(log_vals, log_val_primes, mels, sections, out)
-=======
-    sections = _np.empty(v.shape[0], dtype=_np.int32)
-    v_primes, mels = op.get_conn_flattened(v, sections)
-
-    log_val_primes = machine.log_val(v_primes)
-
-    _local_values_kernel(log_vals, log_val_primes, mels, sections, out)
-
->>>>>>> 59f9d282
+
 
 @jit(nopython=True)
 def _op_op_unpack_kernel(v, sections, vold):
@@ -135,15 +50,6 @@
 
     return vold
 
-<<<<<<< HEAD
-    vold = [_np.tile(vi, (vprime.shape[0], 1))
-            for (vi, vprime) in zip(v, vprimes)]
-
-    log_val_primes = [machine.log_val(vprime, v)
-                      for (vprime, v) in zip(vprimes, vold)]
-
-    _c_local_values_kernel(log_vals, log_val_primes, mels, out)
-=======
 
 def _local_values_op_op_impl(op, machine, v, log_vals, out):
 
@@ -156,7 +62,6 @@
     log_val_primes = machine.log_val(v_primes, vold)
 
     _local_values_kernel(log_vals, log_val_primes, mels, sections, out)
->>>>>>> 59f9d282
 
 
 def local_values(op, machine, v, log_vals=None, out=None):
